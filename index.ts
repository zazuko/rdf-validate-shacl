--- conflicted
+++ resolved
@@ -1,9 +1,4 @@
-<<<<<<< HEAD
-import shaclVocabularyFactory from '@vocabulary/sh'
 import type { DatasetCore, NamedNode, Term } from '@rdfjs/types'
-=======
-import type { DatasetCore, Term } from '@rdfjs/types'
->>>>>>> a11586fa
 import type { AnyPointer } from 'clownface'
 import TermSet from '@rdfjs/term-set'
 import type { Environment } from './src/defaultEnv.js'
@@ -64,15 +59,10 @@
   /**
    * Validates the provided data graph against the provided shapes graph
    */
-<<<<<<< HEAD
-  async validate(dataset: DatasetCore) {
+  async validate(dataGraph: DatasetCore | AnyPointer) {
     await this.loadOwlImports()
 
-    this.$data = this.factory.clownface({ dataset })
-=======
-  validate(dataGraph: DatasetCore | AnyPointer) {
     this.setDataGraph(dataGraph)
->>>>>>> a11586fa
     this.validationEngine.validateAll(this.$data)
     return this.validationEngine.getReport()
   }
@@ -80,15 +70,10 @@
   /**
    * Validates the provided focus node against the provided shape
    */
-<<<<<<< HEAD
-  async validateNode(dataset: DatasetCore, focusNode: Term, shapeNode: Term) {
+  async validateNode(dataGraph: DatasetCore | AnyPointer, focusNode: Term, shapeNode: Term) {
     await this.loadOwlImports()
 
-    this.$data = this.factory.clownface({ dataset })
-=======
-  validateNode(dataGraph: DatasetCore | AnyPointer, focusNode: Term, shapeNode: Term) {
     this.setDataGraph(dataGraph)
->>>>>>> a11586fa
     this.nodeConformsToShape(focusNode, shapeNode, this.validationEngine)
     return this.validationEngine.getReport()
   }
