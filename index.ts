import type { DatasetCore, NamedNode, Term } from '@rdfjs/types'
import type { AnyPointer } from 'clownface'
import TermSet from '@rdfjs/term-set'
import type { Environment } from './src/defaultEnv.js'
import factory from './src/defaultEnv.js'
import type { Namespaces } from './src/namespaces.js'
import { prepareNamespaces } from './src/namespaces.js'
import ShapesGraph from './src/shapes-graph.js'
import type { ValidatorRegistry } from './src/validation-engine.js'
import ValidationEngine from './src/validation-engine.js'
import type { ShaclPropertyPath } from './src/property-path.js'
import defaultValidators from './src/validators-registry.js'

interface Options {
  factory?: Environment
  /**
   * Max number of errors before the engine stops. Defaults to finding all the errors.
   */
  maxErrors?: number
  allowNamedNodeInList?: boolean
  importGraph?: (url: NamedNode) => Promise<DatasetCore> | DatasetCore
}

/**
 * Validates RDF data based on a set of RDF shapes.
 */
class SHACLValidator {
  declare factory: Environment
  declare ns: Namespaces
  declare allowNamedNodeInList: boolean
  declare $shapes: AnyPointer
  declare $data: AnyPointer
  declare shapesGraph: ShapesGraph
  declare validationEngine: ValidationEngine
  declare depth: number
<<<<<<< HEAD
  declare importGraph?: (url: NamedNode) => Promise<DatasetCore> | DatasetCore
  private importsLoaded = false
=======
  declare validators: ValidatorRegistry
>>>>>>> 13ca055e

  /**
   * @param shapes - Dataset containing the SHACL shapes for validation
   * @param {object} [options] - Validator options
   */
  constructor(shapes: DatasetCore, options: Options) {
    options = options || {}

    this.factory = options.factory || factory
    this.ns = prepareNamespaces(this.factory)
    this.allowNamedNodeInList = options.allowNamedNodeInList === undefined ? false : options.allowNamedNodeInList
    const dataset = this.factory.dataset([...shapes])
    this.$shapes = this.factory.clownface({ dataset })
    this.$data = this.factory.clownface()
    this.validators = this.factory.termMap(defaultValidators)
    this.shapesGraph = new ShapesGraph(this)
    this.validationEngine = new ValidationEngine(this, options)
    if (options.importGraph) {
      this.importGraph = options.importGraph
    }

    this.depth = 0
  }

  /**
   * Validates the provided data graph against the provided shapes graph
   */
  async validate(dataGraph: DatasetCore | AnyPointer) {
    await this.loadOwlImports()

    this.setDataGraph(dataGraph)
    this.validationEngine.validateAll(this.$data)
    return this.validationEngine.getReport()
  }

  /**
   * Validates the provided focus node against the provided shape
   */
  async validateNode(dataGraph: DatasetCore | AnyPointer, focusNode: Term, shapeNode: Term) {
    await this.loadOwlImports()

    this.setDataGraph(dataGraph)
    this.nodeConformsToShape(focusNode, shapeNode, this.validationEngine)
    return this.validationEngine.getReport()
  }

  private setDataGraph(dataGraph: DatasetCore | AnyPointer) {
    if ('dataset' in dataGraph) {
      this.$data = dataGraph
    } else {
      this.$data = this.factory.clownface({ dataset: dataGraph })
    }
  }

  /**
   * Exposed to be available from validation functions as `SHACL.nodeConformsToShape`
   */
  nodeConformsToShape(focusNode: Term, shapeNode: Term, propertyPathOrEngine?: ValidationEngine | ShaclPropertyPath | null) {
    let engine: ValidationEngine
    let shape = this.shapesGraph?.getShape(shapeNode)

    if (propertyPathOrEngine && 'termType' in propertyPathOrEngine) {
      engine = this.validationEngine.clone({
        recordErrorsLevel: this.validationEngine.recordErrorsLevel,
      })
      shape = shape.overridePath(propertyPathOrEngine)
    } else if (propertyPathOrEngine && 'clone' in propertyPathOrEngine) {
      engine = propertyPathOrEngine
    } else {
      engine = this.validationEngine.clone()
    }
    try {
      this.depth++
      const foundViolations = engine.validateNodeAgainstShape(focusNode, shape, this.$data)
      return !foundViolations
    } finally {
      this.depth--
    }
  }

  validateNodeAgainstShape(focusNode: Term, shapeNode: Term) {
    return this.nodeConformsToShape(focusNode, shapeNode, this.validationEngine)
  }

  private async loadOwlImports() {
    if (this.importsLoaded) {
      return
    }

    this.importsLoaded = true

    const { owl } = this.ns
    const loaded: Set<NamedNode> = new TermSet()

    const doLoad = async (url: NamedNode) => {
      if (!this.importGraph) {
        throw new Error('importGraph parameter is required to load owl:imports')
      }

      const imported = await this.importGraph(url)

      for (const quad of imported) {
        this.$shapes.dataset.add(quad)
      }

      return imported
    }

    const loadFromDataset = (dataset: DatasetCore) => {
      const toImport = new TermSet<NamedNode>()

      for (const { object } of dataset.match(null, owl.imports)) {
        if (object.termType === 'NamedNode' && !loaded.has(object) && !toImport.has(object)) {
          loaded.add(object)
          toImport.add(object)
        }
      }

      return Promise.all([...toImport].map(async (url) => {
        await loadFromDataset(await doLoad(url))
      }))
    }

    await loadFromDataset(this.$shapes.dataset)
  }
}

export default SHACLValidator<|MERGE_RESOLUTION|>--- conflicted
+++ resolved
@@ -33,12 +33,9 @@
   declare shapesGraph: ShapesGraph
   declare validationEngine: ValidationEngine
   declare depth: number
-<<<<<<< HEAD
   declare importGraph?: (url: NamedNode) => Promise<DatasetCore> | DatasetCore
+  declare validators: ValidatorRegistry
   private importsLoaded = false
-=======
-  declare validators: ValidatorRegistry
->>>>>>> 13ca055e
 
   /**
    * @param shapes - Dataset containing the SHACL shapes for validation
