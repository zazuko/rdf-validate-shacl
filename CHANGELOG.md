--- conflicted
+++ resolved
@@ -1,6 +1,5 @@
 ## 0.4.4
 
-<<<<<<< HEAD
 ## 0.6.0
 
 ### Minor Changes
@@ -13,13 +12,12 @@
 ### Patch Changes
 
 - 3f25756: Using multiple constraints which expect multiple parameter, such as `sh:pattern+(sh:flags)` caused an exception
-=======
+
 ## 0.5.9
 
 ### Patch Changes
 
 - 13efee7: Export types which were previously exported by `@types/rdf-validate-shacl`
->>>>>>> 8a95a51b
 
 ## 0.5.8
 
