@prefix mf:      <http://www.w3.org/2001/sw/DataAccess/tests/test-manifest#> .
@prefix rdfs:    <http://www.w3.org/2000/01/rdf-schema#> .
@prefix sht:     <http://www.w3.org/ns/shacl-test#> .

<>
	a mf:Manifest ;
	rdfs:label "Custom tests to complete the official test suite" ;
	mf:include <closed-false.ttl> ;
	mf:include <uniqueLang-false.ttl> ;
	mf:include <multiLevelInheritance.ttl> ;
	mf:include <multiLevelInheritanceWithImplicitTarget.ttl> ;
	mf:include <targetNodeDoesNotExist.ttl> ;
	mf:include <lessThan-moreTypes.ttl> ;
	mf:include <circularReferences.ttl> ;
	mf:include <and-minCount.ttl> ;
<<<<<<< HEAD
	mf:include <owl-imports.ttl> ;
=======
	mf:include <pattern-multiple.ttl> ;
>>>>>>> 13ca055e
	.<|MERGE_RESOLUTION|>--- conflicted
+++ resolved
@@ -13,9 +13,6 @@
 	mf:include <lessThan-moreTypes.ttl> ;
 	mf:include <circularReferences.ttl> ;
 	mf:include <and-minCount.ttl> ;
-<<<<<<< HEAD
+	mf:include <pattern-multiple.ttl> ;
 	mf:include <owl-imports.ttl> ;
-=======
-	mf:include <pattern-multiple.ttl> ;
->>>>>>> 13ca055e
 	.