// Design:
//
// First, derive a ShapesGraph object from the definitions in $shapes.
// This manages a map of parameters to ConstraintComponents.
// Each ConstraintComponent manages its list of parameters and a link to the validators.
//
// The ShapesGraph also manages a list of Shapes, each which has a list of Constraints.
// A Constraint is a specific combination of parameters for a constraint component,
// and has functions to access the target nodes.
//
// Each ShapesGraph can be reused between validation calls, and thus often only needs
// to be created once per application.
//
// The validation process is started by creating a ValidationEngine that relies on
// a given ShapesGraph and operates on the current $data().
// It basically walks through all Shapes that have target nodes and runs the validators
// for each Constraint of the shape, producing results along the way.

import { fromNode } from 'clownface-shacl-path'
import NodeSet from './node-set.js'
import ValidationFunction from './validation-function.js'
import validatorsRegistry from './validators-registry.js'
<<<<<<< HEAD
import { getPathObjects } from './property-path.js'
import { getInstancesOf, isInstanceOf } from './dataset-utils.js'
=======
import { extractPropertyPath, getPathObjects } from './property-path.js'
import { getInstancesOf, isInstanceOf, rdfListToArray } from './dataset-utils.js'
>>>>>>> 5ed9c415

class ShapesGraph {
  constructor(context) {
    this.context = context

    // Collect all defined constraint components
    const { sh } = context.ns
    const componentNodes = getInstancesOf(context.$shapes.node(sh.ConstraintComponent), context.ns)
    this._components = [...componentNodes].map((node) => new ConstraintComponent(node, context))

    // Build map from parameters to constraint components
    this._parametersMap = new Map()
    for (const component of this._components) {
      for (const parameter of component.parameters) {
        this._parametersMap.set(parameter.value, component)
      }
    }

    // Cache of shapes populated on demand
    this._shapes = new Map()
  }

  getComponentWithParameter(parameter) {
    return this._parametersMap.get(parameter.value)
  }

  getShape(shapeNode) {
    if (!this._shapes.has(shapeNode.value)) {
      const shape = new Shape(this.context, shapeNode)
      this._shapes.set(shapeNode.value, shape)
    }

    return this._shapes.get(shapeNode.value)
  }

  get shapeNodesWithConstraints() {
    if (!this._shapeNodesWithConstraints) {
      const set = new NodeSet()
      for (const component of this._components) {
        const params = component.requiredParameters
        for (const param of params) {
          const shapesWithParam = [...this.context.$shapes.dataset
            .match(null, param, null)]
            .map(({ subject }) => subject)
          set.addAll(shapesWithParam)
        }
      }
      this._shapeNodesWithConstraints = [...set]
    }

    return this._shapeNodesWithConstraints
  }

  get shapesWithTarget() {
    const { $shapes, ns } = this.context
    const { rdfs, sh } = ns

    if (!this._shapesWithTarget) {
      this._shapesWithTarget = this.shapeNodesWithConstraints
        .filter((shapeNode) => (
          isInstanceOf($shapes.node(shapeNode), $shapes.node(rdfs.Class), ns) ||
          $shapes.node(shapeNode).out([
            sh.targetClass,
            sh.targetNode,
            sh.targetSubjectsOf,
            sh.targetObjectsOf,
            sh.target,
          ]).terms.length > 0
        ))
        .map((shapeNode) => this.getShape(shapeNode))
    }

    return this._shapesWithTarget
  }
}

class Constraint {
  constructor(shape, component, paramValue, shapesGraph) {
    this.shape = shape
    this.component = component
    this.paramValue = paramValue
    this.shapeNodePointer = shapesGraph.node(shape.shapeNode)
  }

  getParameterValue(param) {
    return this.paramValue || this.shapeNodePointer.out(param).term
  }

  get pathObject() {
    return this.shape.pathObject
  }

  get validationFunction() {
    return this.shape.isPropertyShape
      ? this.component.propertyValidationFunction
      : this.component.nodeValidationFunction
  }

  get isValidationFunctionGeneric() {
    return this.shape.isPropertyShape
      ? this.component.propertyValidationFunctionGeneric
      : this.component.nodeValidationFunctionGeneric
  }

  get componentMessages() {
    return this.component.getMessages(this.shape)
  }

  get nodeSet() {
    const { sh } = this.shape.context.ns
    if (!this.inNodeSet) {
      this.inNodeSet = new NodeSet(rdfListToArray(this.shapeNodePointer.out(sh.in)))
    }
    return this.inNodeSet
  }
}

class ConstraintComponent {
  constructor(node, context) {
    const { $shapes, factory, ns } = context
    const { sh, xsd } = ns

    this.context = context
    this.node = node
    this.nodePointer = $shapes.node(node)

    this.parameters = []
    this.parameterNodes = []
    this.requiredParameters = []
    this.optionals = {}
    const trueTerm = factory.literal('true', xsd.boolean)
    this.nodePointer
      .out(sh.parameter)
      .forEach(parameterCf => {
        const parameter = parameterCf.term

        parameterCf.out(sh.path).forEach(({ term: path }) => {
          this.parameters.push(path)
          this.parameterNodes.push(parameter)
          if ($shapes.dataset.match(parameter, sh.optional, trueTerm).size > 0) {
            this.optionals[path.value] = true
          } else {
            this.requiredParameters.push(path)
          }
        })
      })

    this.nodeValidationFunction = this.findValidationFunction(sh.nodeValidator)
    if (!this.nodeValidationFunction) {
      this.nodeValidationFunction = this.findValidationFunction(sh.validator)
      this.nodeValidationFunctionGeneric = true
    }
    this.propertyValidationFunction = this.findValidationFunction(sh.propertyValidator)
    if (!this.propertyValidationFunction) {
      this.propertyValidationFunction = this.findValidationFunction(sh.validator)
      this.propertyValidationFunctionGeneric = true
    }
  }

  findValidationFunction(predicate) {
    const validatorType = predicate.value.split('#').slice(-1)[0]
    const validator = this.findValidator(validatorType)

    if (!validator) return null

    return new ValidationFunction(this.context, validator.func.name, validator.func)
  }

  getMessages(shape) {
    const generic = shape.isPropertyShape ? this.propertyValidationFunctionGeneric : this.nodeValidationFunctionGeneric
    const validatorType = generic ? 'validator' : (shape.isPropertyShape ? 'propertyValidator' : 'nodeValidator')
    const validator = this.findValidator(validatorType)

    if (!validator) return []

    const message = validator.message

    return message ? [message] : []
  }

  findValidator(validatorType) {
    const constraintValidators = validatorsRegistry[this.node.value]

    if (!constraintValidators) return null

    const validator = constraintValidators[validatorType]

    return validator || null
  }

  isComplete(shapeNode) {
    return !this.parameters.some((parameter) => (
      this.isRequired(parameter.value) &&
      this.context.$shapes.dataset.match(shapeNode, parameter, null).size === 0
    ))
  }

  isRequired(parameterURI) {
    return !this.optionals[parameterURI]
  }
}

class Shape {
  constructor(context, shapeNode) {
    const { $shapes, ns, shapesGraph } = context
    const { sh } = ns

    this.context = context
    this.shapeNode = shapeNode
    this.shapeNodePointer = $shapes.node(shapeNode)

    this.severity = this.shapeNodePointer.out(sh.severity).term || sh.Violation
    this.deactivated = this.shapeNodePointer.out(sh.deactivated).value === 'true'
    this.path = this.shapeNodePointer.out(sh.path).term
    this._pathObject = undefined

    this.constraints = []
    const handled = new NodeSet()
    const shapeProperties = [...$shapes.dataset.match(shapeNode, null, null)]
    shapeProperties.forEach((sol) => {
      const component = shapesGraph.getComponentWithParameter(sol.predicate)
      if (component && !handled.has(component.node)) {
        const params = component.parameters
        if (params.length === 1) {
          this.constraints.push(new Constraint(this, component, sol.object, $shapes))
        } else if (component.isComplete(shapeNode)) {
          this.constraints.push(new Constraint(this, component, undefined, $shapes))
          handled.add(component.node)
        }
      }
    })
  }

  get isPropertyShape() {
    return this.path != null
  }

  overridePath(path) {
    const shape = new Shape(this.context, this.shapeNode)
    shape.path = path
    return shape
  }

  /**
   * Property path object
   * @returns {import('clownface-shacl-path').ShaclPropertyPath | null}
   */
  get pathObject() {
    const { $shapes, allowNamedNodeInList: allowNamedNodeSequencePaths } = this.context

    if (this._pathObject === undefined) {
      this._pathObject = this.path ? fromNode($shapes.node(this.path), { allowNamedNodeSequencePaths }) : null
    }

    return this._pathObject
  }

  /**
   * @param {import('clownface').AnyPointer} dataGraph
   */
  getTargetNodes(dataGraph) {
    const { $shapes, ns } = this.context
    const { rdfs, sh } = ns
    const results = new NodeSet()

    if (isInstanceOf($shapes.node(this.shapeNode), $shapes.node(rdfs.Class), ns)) {
      results.addAll(getInstancesOf(dataGraph.node(this.shapeNode), ns))
    }

    const targetClasses = [...$shapes.dataset.match(this.shapeNode, sh.targetClass, null)]
    targetClasses.forEach(({ object: targetClass }) => {
      results.addAll(getInstancesOf(dataGraph.node(targetClass), ns))
    })

    const targetNodes = this.shapeNodePointer.out(sh.targetNode).terms
      // Ensure the node exists in data graph before considering it as a validatable target node
      .filter(targetNode => (
        dataGraph.dataset.match(targetNode).size > 0 ||
        dataGraph.dataset.match(null, targetNode).size > 0 ||
        dataGraph.dataset.match(null, null, targetNode).size > 0
      ))
    results.addAll(targetNodes)

    this.shapeNodePointer
      .out(sh.targetSubjectsOf)
      .terms
      .forEach((predicate) => {
        const subjects = [...dataGraph.dataset.match(null, predicate, null)].map(({ subject }) => subject)
        results.addAll(subjects)
      })

    this.shapeNodePointer
      .out(sh.targetObjectsOf)
      .terms
      .forEach((predicate) => {
        const objects = [...dataGraph.dataset.match(null, predicate, null)].map(({ object }) => object)
        results.addAll(objects)
      })

    return [...results]
  }

  getValueNodes(focusNode, dataGraph) {
    if (this.path) {
      return getPathObjects(dataGraph, focusNode, this.pathObject)
    } else {
      return [focusNode]
    }
  }
}

export default ShapesGraph<|MERGE_RESOLUTION|>--- conflicted
+++ resolved
@@ -20,13 +20,8 @@
 import NodeSet from './node-set.js'
 import ValidationFunction from './validation-function.js'
 import validatorsRegistry from './validators-registry.js'
-<<<<<<< HEAD
 import { getPathObjects } from './property-path.js'
-import { getInstancesOf, isInstanceOf } from './dataset-utils.js'
-=======
-import { extractPropertyPath, getPathObjects } from './property-path.js'
 import { getInstancesOf, isInstanceOf, rdfListToArray } from './dataset-utils.js'
->>>>>>> 5ed9c415
 
 class ShapesGraph {
   constructor(context) {
