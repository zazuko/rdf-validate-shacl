--- conflicted
+++ resolved
@@ -17,12 +17,8 @@
 // It basically walks through all Shapes that have target nodes and runs the validators
 // for each Constraint of the shape, producing results along the way.
 
-<<<<<<< HEAD
+import shaclVocabularyFactory from '@vocabulary/sh'
 import type { NamedNode, Term } from '@rdfjs/types'
-=======
-import shaclVocabularyFactory from '@vocabulary/sh'
-import type { Quad_Predicate, Term } from '@rdfjs/types'
->>>>>>> a11586fa
 import type { AnyPointer, GraphPointer } from 'clownface'
 import type SHACLValidator from '../index.js'
 import NodeSet from './node-set.js'
@@ -44,16 +40,11 @@
 
     // Collect all defined constraint components
     const { sh } = context.ns
-<<<<<<< HEAD
-    const componentNodes = getInstancesOf(context.$shapes.node(sh.ConstraintComponent), context.ns)
-    this._components = [...componentNodes].map((node: NamedNode) => new ConstraintComponent(node, context))
-=======
     const shaclVocabulary = context.factory.clownface({
       dataset: context.factory.dataset(shaclVocabularyFactory(context)),
     })
     const componentNodes = getInstancesOf(shaclVocabulary.node(sh.ConstraintComponent), context.ns)
-    this._components = [...componentNodes].map((node) => new ConstraintComponent(node, context, shaclVocabulary))
->>>>>>> a11586fa
+    this._components = [...componentNodes].map((node: NamedNode) => new ConstraintComponent(node, context, shaclVocabulary))
 
     // Build map from parameters to constraint components
     this._parametersMap = new Map()
@@ -222,21 +213,11 @@
   declare propertyValidationFunctionGeneric: boolean
   declare propertyValidationMessage: string | undefined
 
-<<<<<<< HEAD
-  constructor(readonly node: NamedNode, readonly context: SHACLValidator) {
-    const { $shapes, factory, ns } = context
-    const { sh, xsd } = ns
-
-    this.nodePointer = $shapes.node(node)
-=======
-  constructor(node: Term, context: SHACLValidator, shaclVocabulary: AnyPointer) {
+  constructor(readonly node: NamedNode, readonly context: SHACLValidator, shaclVocabulary: AnyPointer) {
     const { factory, ns } = context
     const { sh, xsd } = ns
 
-    this.context = context
-    this.node = node
     this.nodePointer = shaclVocabulary.node(node)
->>>>>>> a11586fa
 
     this.parameters = []
     this.parameterNodes = []
