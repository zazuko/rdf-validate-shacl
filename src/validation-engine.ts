/* eslint-disable camelcase */
import debug from 'debug'
import type { AnyPointer, GraphPointer } from 'clownface'
<<<<<<< HEAD
import type { ShaclPropertyPath } from 'clownface-shacl-path'
import type { Literal, NamedNode, Quad_Predicate, Term } from '@rdfjs/types'
=======
import type { Literal, Quad_Predicate, Term } from '@rdfjs/types'
>>>>>>> 832d016c
import type SHACLValidator from '../index.js'
import ValidationReport from './validation-report.js'
import { extractStructure, extractSourceShapeStructure } from './dataset-utils.js'
import type { Constraint, Shape } from './shapes-graph.js'
import type { Environment } from './defaultEnv.js'
import type { ShaclPropertyPath } from './property-path.js'

const error = debug('validation-engine::error')
const defaultMaxNodeChecks = 50

export type ValidationResult = {
  path?: Term
  value?: Term | null
  message?: string
}

export type ValidationFunction = (
  context: SHACLValidator,
  focusNode: Term,
  valueNode: Term,
  constraint: Constraint
) => ValidationResult[] | string[] | boolean | void

export interface NodeValidator {
  nodeValidate: ValidationFunction
  nodeValidationMessage?: string
}

export interface PropertyValidator {
  propertyValidate: ValidationFunction
  propertyValidationMessage?: string
}

export interface GenericValidator {
  validate: ValidationFunction
  validationMessage?: string
}

export type Validator = (NodeValidator | PropertyValidator | GenericValidator) & {
  prepareParam?(param: NamedNode, value: GraphPointer, allParams: Map<NamedNode, GraphPointer>): unknown | void
}

export type ValidatorRegistry = Map<NamedNode, Validator>

type Options = {
  propertyPath?: ShaclPropertyPath
  recordErrorsLevel?: number
  maxErrors?: number
  maxNodeChecks?: number
  nestedResults?: Record<string, GraphPointer[]>
}

class ValidationEngine {
  declare context: SHACLValidator
  declare factory: Environment
  declare maxErrors: number | undefined
  declare maxNodeChecks: number
  declare recordErrorsLevel: number
  declare violationsCount: number
  declare validationError: Error | null
  declare nestedResults: Record<string, GraphPointer[]>
  declare nodeCheckCounters: Record<string, number>
  declare reportPointer: GraphPointer

  constructor(context: SHACLValidator, options: Options) {
    this.context = context
    this.factory = context.factory
    this.maxErrors = options.maxErrors
    this.maxNodeChecks = options.maxNodeChecks === undefined ? defaultMaxNodeChecks : options.maxNodeChecks
    this.initReport()
    this.recordErrorsLevel = options.recordErrorsLevel || 0
    this.violationsCount = 0
    this.validationError = null
    this.nestedResults = options.nestedResults || {}
    this.nodeCheckCounters = {}
    this.reportPointer = this.factory.clownface().blankNode()
  }

  clone({ recordErrorsLevel }: Options = {}): ValidationEngine {
    return new ValidationEngine(this.context, {
      maxErrors: this.maxErrors,
      maxNodeChecks: this.maxNodeChecks,
      recordErrorsLevel,
    })
  }

  initReport() {
    const { rdf, sh } = this.context.ns
    this.nodeCheckCounters = {}

    this.reportPointer = this.factory.clownface({
      term: this.factory.blankNode('report'),
    }).addOut(rdf.type, sh.ValidationReport)
  }

  /**
   * Validates the data graph against the shapes graph
   */
  validateAll(dataGraph: AnyPointer) {
    if (this.maxErrorsReached()) return true

    this.validationError = null
    try {
      this.initReport()
      let foundError = false
      const shapes = this.context.shapesGraph.shapesWithTarget
      for (const shape of shapes) {
        const focusNodes = shape.getTargetNodes(dataGraph)
        for (const focusNode of focusNodes) {
          if (this.validateNodeAgainstShape(focusNode, shape, dataGraph)) {
            foundError = true
          }
        }
      }
      return foundError
    } catch (e) {
      this.validationError = e
      return true // Really? Why do we even return a boolean here?
    }
  }

  /**
   * Returns true if any violation has been found
   */
  validateNodeAgainstShape(focusNode: Term, shape: Shape, dataGraph: AnyPointer) {
    if (this.maxErrorsReached()) return true

    if (shape.deactivated) return false

    if (this.maxNodeChecks > 0) {
      // check how many times we have already tested this focusNode against this shape
      const id = JSON.stringify([focusNode, shape.shapeNode])
      const nodeCheckCounter = this.nodeCheckCounters[id] === undefined ? 0 : this.nodeCheckCounters[id]
      if (nodeCheckCounter > this.maxNodeChecks) {
        // max node checks reached, so bail out
        return false
      }
      // increment check counter for given focusNode/shape pair
      this.nodeCheckCounters[id] = nodeCheckCounter + 1
    }

    const valueNodes = shape.getValueNodes(focusNode, dataGraph)
    let errorFound = false
    for (const constraint of shape.constraints) {
      if (this.validateNodeAgainstConstraint(focusNode, valueNodes, constraint, dataGraph)) {
        errorFound = true
      }
    }
    return errorFound
  }

  validateNodeAgainstConstraint(focusNode: Term, valueNodes: Term[], constraint: Constraint, dataGraph: AnyPointer) {
    const { sh } = this.context.ns

    if (this.maxErrorsReached()) return true

    // If constraint is `sh:property`, follow `sh:property` and validate each value against the property shape
    if (sh.PropertyConstraintComponent.equals(constraint.component.node)) {
      let errorFound = false
      for (const valueNode of valueNodes) {
        if (this.validateNodeAgainstShape(valueNode, this.context.shapesGraph.getShape(constraint.paramValue), dataGraph)) {
          errorFound = true
        }
      }
      return errorFound
    }

    if (!constraint.validate) {
      throw new Error('Cannot find validator for constraint component ' + constraint.component.node.value)
    }

    if (constraint.isValidationFunctionGeneric) {
      // Generic sh:validator is called for each value node separately
      let errorFound = false
      for (const valueNode of valueNodes) {
        if (this.maxErrorsReached()) {
          break
        }

        const valueNodeError = this.validateValueNodeAgainstConstraint(focusNode, valueNode, constraint)

        if (valueNodeError) {
          this.violationsCount++
        }

        errorFound = errorFound || valueNodeError
      }

      return errorFound
    } else {
      return this.validateValueNodeAgainstConstraint(focusNode, null, constraint)
    }
  }

  validateValueNodeAgainstConstraint(focusNode: Term, valueNode: Term | null, constraint: Constraint) {
    const { sh } = this.context.ns

    this.recordErrorsLevel++
    const validationOutput = constraint.validate(focusNode, valueNode)

    const validationResults = Array.isArray(validationOutput) ? validationOutput : [validationOutput]
    const results = validationResults
      .map(validationResult => this.createResultFromObject(validationResult, constraint, focusNode, valueNode))
      .filter(Boolean)

    if (this.recordErrorsLevel === 1) {
      for (const result of results) {
        copyResult(result, this.reportPointer, sh.result)
      }
    } else {
      // Gather nested results. They will be linked later when their parent result is created.
      this.nestedResults[this.recordErrorsLevel] = (this.nestedResults[this.recordErrorsLevel] || []).concat(results)
    }

    this.recordErrorsLevel--

    return results.length > 0
  }

  maxErrorsReached() {
    if (this.maxErrors) {
      return this.violationsCount >= this.maxErrors
    } else {
      return false
    }
  }

  getReport() {
    if (this.validationError) {
      error('Validation Failure: ' + this.validationError)
      throw (this.validationError)
    } else {
      return new ValidationReport(this.reportPointer, { factory: this.factory, ns: this.context.ns })
    }
  }

  /**
   * Creates all the validation result nodes and messages for the result of applying the validation logic
   * of a constraints against a node.
   * Result passed as the first argument can be false, a resultMessage or a validation result object.
   * If none of these values is passed no error result or error message will be created.
   */
  createResultFromObject(validationResult: void|undefined|boolean|string|ValidationResult, constraint: Constraint, focusNode: Term, valueNode: Term | null) {
    const { sh } = this.context.ns

    const validationResultObj = this.normalizeValidationResult(validationResult, valueNode)

    // Validation was successful. No result.
    if (!validationResultObj) {
      return null
    }

    const result = this.createResult(constraint, focusNode)

    if (validationResultObj.path) {
      result.addOut(sh.resultPath, validationResultObj.path)
      this.copyNestedStructure(validationResultObj.path, result)
    } else if (constraint.shape.isPropertyShape && constraint.shape.path?.term) {
      result.addOut(sh.resultPath, constraint.shape.path)
      this.copyNestedStructure(constraint.shape.path.term, result)
    }

    if (validationResultObj.value) {
      result.addOut(sh.value, validationResultObj.value)
      this.copyNestedStructure(validationResultObj.value, result)
    } else if (valueNode) {
      result.addOut(sh.value, valueNode)
      this.copyNestedStructure(valueNode, result)
    }

    const messages = this.createResultMessages(validationResultObj, constraint)
    for (const message of messages) {
      result.addOut(sh.resultMessage, message)
    }

    return result
  }

  /**
   * Validators can return a boolean, a string (message) or a validation result object.
   * This function normalizes all of them as a validation result object.
   * @returns null if validation was successful.
   */
  normalizeValidationResult(validationResult: void|undefined|boolean|string|ValidationResult, valueNode: Term | null): ValidationResult | null {
    if (validationResult === false) {
      return { value: valueNode }
    } else if (typeof validationResult === 'string') {
      return { message: validationResult, value: valueNode }
    } else if (typeof validationResult === 'object') {
      return validationResult
    } else {
      return null
    }
  }

  /**
   * Creates a new BlankNode holding the SHACL validation result, adding the default
   * properties for the constraint, focused node and value node
   */
  createResult(constraint: Constraint, focusNode: Term): GraphPointer {
    const { rdf, sh } = this.context.ns
    const severity = constraint.shape.severity
    const sourceConstraintComponent = constraint.component.node
    const sourceShape = constraint.shape.shapeNode
    const result = this.factory.clownface().blankNode()

    result
      .addOut(rdf.type, sh.ValidationResult)
      .addOut(sh.resultSeverity, severity)
      .addOut(sh.sourceConstraintComponent, sourceConstraintComponent)
      .addOut(sh.sourceShape, sourceShape)
      .addOut(sh.focusNode, focusNode)

    this.copySourceShapeStructure(constraint.shape, result)
    this.copyNestedStructure(focusNode, result)

    const children = this.nestedResults[this.recordErrorsLevel + 1]
    if (children) {
      if (sourceConstraintComponent.equals(sh.NodeConstraintComponent)) {
        for (const child of children) {
          copyResult(child, result, sh.detail)
        }
      } else {
        // Any nested result from non-sh:node shapes are currently droped
      }
      this.nestedResults[this.recordErrorsLevel + 1] = []
    }

    return result
  }

  copyNestedStructure(subject: Term, result: GraphPointer) {
    const structureQuads = extractStructure(this.context.$shapes.dataset, subject)
    for (const quad of structureQuads) {
      result.dataset.add(quad)
    }
  }

  copySourceShapeStructure(shape: Shape, result: GraphPointer) {
    const structureQuads = extractSourceShapeStructure(shape, this.context.$shapes.dataset, shape.shapeNode)
    for (const quad of structureQuads) {
      result.dataset.add(quad)
    }
  }

  /**
   * Creates a result message from the validation result and the message pattern in the constraint
   */
  createResultMessages(validationResult: ValidationResult, constraint: Constraint) {
    const { $shapes, ns } = this.context
    const { sh } = ns

    let messages: Term[] = []

    // 1. Try to get message from the validation result
    if (validationResult.message) {
      messages = [this.factory.literal(validationResult.message)]
    }

    // 2. Try to get message from the shape itself
    if (messages.length === 0) {
      messages = $shapes
        .node(constraint.shape.shapeNode)
        .out(sh.message)
        .terms
    }

    // 3. Try to get message from the constraint component validator
    if (messages.length === 0) {
      messages = constraint.componentMessages.map((m) => this.factory.literal(m))
    }

    // 4. Try to get message from the constraint component node
    if (messages.length === 0) {
      messages = $shapes
        .node(constraint.component.node)
        .out(sh.message)
        .terms
    }

    return messages.map((message: Literal) => withSubstitutions(message, constraint, this.factory))
  }
}

// TODO: This is not the 100% correct local name algorithm
function localName(uri: string) {
  let index = uri.lastIndexOf('#')

  if (index < 0) {
    index = uri.lastIndexOf('/')
  }

  if (index < 0) {
    throw new Error(`Cannot get local name of ${uri}`)
  }

  return uri.substring(index + 1)
}

function * take<T>(n: number, iterable: Iterable<T>) {
  let i = 0
  for (const item of iterable) {
    if (i++ === n) break
    yield item
  }
}

function nodeLabel(constraint: Constraint, param: NamedNode) {
  const node = constraint.getParameterValue(param)
  if (!node) {
    return 'NULL'
  }

  if (node.termType === 'NamedNode') {
    // TODO: shrink URI if possible
    return '<' + node.value + '>'
  }

  if (node.termType === 'BlankNode') {
    if (constraint.nodeSet) {
      const limit = 3
      if (constraint.nodeSet.size > limit) {
        const prefix = Array.from(take(limit, constraint.nodeSet)).map(x => x.value)
        return prefix.join(', ') + ` ... (and ${constraint.nodeSet.size - limit} more)`
      } else {
        return Array.from(constraint.nodeSet).map(x => x.value).join(', ')
      }
    }

    return 'Blank node ' + node.value
  }

  return node.value
}

function withSubstitutions(messageTerm: Literal, constraint: Constraint, factory: Environment) {
  const message = constraint.component.parameters.reduce((message, param) => {
    const paramName = localName(param.value)
    const paramValue = nodeLabel(constraint, param)
    return message
      .replace(`{$${paramName}}`, paramValue)
      .replace(`{?${paramName}}`, paramValue)
  }, messageTerm.value)

  return factory.literal(message, messageTerm.language || messageTerm.datatype)
}

/**
 * Copy a standalone result pointer/dataset into another pointer/dataset
 * and link it with the given predicate
 */
function copyResult(resultPointer: GraphPointer, targetPointer: GraphPointer, predicate: Quad_Predicate) {
  for (const quad of resultPointer.dataset) {
    targetPointer.dataset.add(quad)
  }

  targetPointer.addOut(predicate, resultPointer)
}

export default ValidationEngine<|MERGE_RESOLUTION|>--- conflicted
+++ resolved
@@ -1,12 +1,7 @@
 /* eslint-disable camelcase */
 import debug from 'debug'
 import type { AnyPointer, GraphPointer } from 'clownface'
-<<<<<<< HEAD
-import type { ShaclPropertyPath } from 'clownface-shacl-path'
 import type { Literal, NamedNode, Quad_Predicate, Term } from '@rdfjs/types'
-=======
-import type { Literal, Quad_Predicate, Term } from '@rdfjs/types'
->>>>>>> 832d016c
 import type SHACLValidator from '../index.js'
 import ValidationReport from './validation-report.js'
 import { extractStructure, extractSourceShapeStructure } from './dataset-utils.js'
