--- conflicted
+++ resolved
@@ -3,12 +3,8 @@
 import ValidationReport from './validation-report.js'
 import { extractStructure, extractSourceShapeStructure } from './dataset-utils.js'
 
-<<<<<<< HEAD
 const error = debug('validation-engine::error')
-=======
-const error = debug('validation-enging::error')
 const defaultMaxNodeChecks = 50
->>>>>>> 5ed9c415
 
 class ValidationEngine {
   constructor(context, options) {
