--- conflicted
+++ resolved
@@ -6,12 +6,8 @@
   "type": "module",
   "scripts": {
     "lint": "eslint . --ignore-path .gitignore",
-<<<<<<< HEAD
     "test": "mocha --require tsx",
-=======
-    "test": "mocha",
     "benchmark-prepare": "test/data/benchmarks/prepare.sh",
->>>>>>> c2d1933b
     "benchmark": "test/run-benchmark.js > benchmark.json",
     "build": "tsc",
     "prepack": "npm run build",
