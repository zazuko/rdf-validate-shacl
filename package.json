{
  "name": "rdf-validate-shacl",
  "version": "0.5.6",
  "description": "RDF SHACL validator",
  "main": "index.js",
  "type": "module",
  "scripts": {
    "lint": "eslint . --ignore-path .gitignore",
    "test": "mocha",
<<<<<<< HEAD
    "prebuild": "rimraf index.d.ts src/*.d.ts",
    "build": "tsc",
    "prepack": "npm run build",
=======
    "benchmark": "test/run-benchmark.js > benchmark.json",
>>>>>>> 5ed9c415
    "release": "changeset publish"
  },
  "author": "Zazuko (https://zazuko.com)",
  "repository": {
    "type": "git",
    "url": "https://github.com/zazuko/rdf-validate-shacl.git"
  },
  "license": "MIT",
  "keywords": [
    "rdf",
    "shacl",
    "validation"
  ],
  "dependencies": {
    "@rdfjs/data-model": "^2",
    "@rdfjs/dataset": "^2",
    "@rdfjs/environment": "^1",
    "@rdfjs/namespace": "^2.0.0",
    "@rdfjs/term-set": "^2.0.1",
    "@rdfjs/types": "^1.1.0",
    "@vocabulary/sh": "^1.0.1",
    "clownface": "^2.0.0",
    "clownface-shacl-path": "^2.1.0",
    "debug": "^4.3.2",
    "rdf-literal": "^1.3.0",
    "rdf-validate-datatype": "^0.2.0"
  },
  "devDependencies": {
    "@changesets/cli": "^2.22.0",
    "@rdfjs/parser-n3": "^2.0.1",
    "@tpluscode/eslint-config": "^0.4.4",
<<<<<<< HEAD
    "@types/clownface": "^2.0.5",
    "@types/node": "^20.10.6",
    "@types/rdfjs__environment": "^0.1.10",
=======
    "@zazuko/env-node": "^2",
    "bench-node": "^0.5.2",
>>>>>>> 5ed9c415
    "c8": "^8.0.1",
    "get-stream": "^6.0.0",
    "mocha": "^10.2.0",
    "nanoid": "^4.0.2",
<<<<<<< HEAD
    "rdf-ext": "^2.2.0",
    "rdf-utils-dataset": "^2.0.0",
    "rimraf": "^5.0.5",
    "typescript": "^5.3.3"
=======
    "rdf-ext": "^2.5.1",
    "rdf-utils-dataset": "^2.0.0"
>>>>>>> 5ed9c415
  },
  "files": [
    "/src",
    "index.js",
<<<<<<< HEAD
    "index.d.ts"
  ]
=======
    "CHANGELOG.md"
  ],
  "mocha": {
    "ignore": "test/run-benchmark.js"
  }
>>>>>>> 5ed9c415
}<|MERGE_RESOLUTION|>--- conflicted
+++ resolved
@@ -7,13 +7,10 @@
   "scripts": {
     "lint": "eslint . --ignore-path .gitignore",
     "test": "mocha",
-<<<<<<< HEAD
+    "benchmark": "test/run-benchmark.js > benchmark.json",
     "prebuild": "rimraf index.d.ts src/*.d.ts",
     "build": "tsc",
     "prepack": "npm run build",
-=======
-    "benchmark": "test/run-benchmark.js > benchmark.json",
->>>>>>> 5ed9c415
     "release": "changeset publish"
   },
   "author": "Zazuko (https://zazuko.com)",
@@ -45,39 +42,27 @@
     "@changesets/cli": "^2.22.0",
     "@rdfjs/parser-n3": "^2.0.1",
     "@tpluscode/eslint-config": "^0.4.4",
-<<<<<<< HEAD
     "@types/clownface": "^2.0.5",
     "@types/node": "^20.10.6",
     "@types/rdfjs__environment": "^0.1.10",
-=======
     "@zazuko/env-node": "^2",
     "bench-node": "^0.5.2",
->>>>>>> 5ed9c415
     "c8": "^8.0.1",
     "get-stream": "^6.0.0",
     "mocha": "^10.2.0",
     "nanoid": "^4.0.2",
-<<<<<<< HEAD
-    "rdf-ext": "^2.2.0",
+    "rdf-ext": "^2.5.1",
     "rdf-utils-dataset": "^2.0.0",
     "rimraf": "^5.0.5",
     "typescript": "^5.3.3"
-=======
-    "rdf-ext": "^2.5.1",
-    "rdf-utils-dataset": "^2.0.0"
->>>>>>> 5ed9c415
   },
   "files": [
     "/src",
     "index.js",
-<<<<<<< HEAD
-    "index.d.ts"
-  ]
-=======
+    "index.d.ts",
     "CHANGELOG.md"
   ],
   "mocha": {
     "ignore": "test/run-benchmark.js"
   }
->>>>>>> 5ed9c415
 }